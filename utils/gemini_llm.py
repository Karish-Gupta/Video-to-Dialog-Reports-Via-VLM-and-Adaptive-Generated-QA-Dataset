--- conflicted
+++ resolved
@@ -44,10 +44,6 @@
             model=self.model_name,
             contents=prompt
         )
-<<<<<<< HEAD
-
-        return response.text
-=======
     
 
     def eval(self, caption_text, ground_truth, evaluation_prompt_template):
@@ -159,5 +155,4 @@
             model=self.model_name,
             contents=prompt,
         )
-   
->>>>>>> 88f45323
+   